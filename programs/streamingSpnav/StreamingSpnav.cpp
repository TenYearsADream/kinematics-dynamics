--- conflicted
+++ resolved
@@ -153,19 +153,6 @@
     std::vector<double> xdot(6, 0.0);
     bool isZero = true;
 
-<<<<<<< HEAD
-    if (!fixedAxes[3] || !fixedAxes[4] || !fixedAxes[5])
-    {
-        yarp::sig::Matrix rot = yarp::math::rpy2dcm(data.subVector(3, 5));
-        yarp::sig::Vector axisAngle = yarp::math::dcm2axis(rot);
-        yarp::sig::Vector axis = axisAngle.subVector(0, 2);
-        double angle = axisAngle[3];
-
-        data[3] = axis[0] * angle;
-        data[4] = axis[1] * angle;
-        data[5] = axis[2] * angle;
-    }
-
     double local_scaling = scaling;
 
     if (iProximitySensors->getAlertLevel()==IProximitySensors::LOW) //Decrease velocity
@@ -175,8 +162,6 @@
 	    CD_WARNING("Obstacle detected\n");
     }
 
-=======
->>>>>>> 664a34e4
     for (int i = 0; i < data.size(); i++)
     {
         if (!fixedAxes[i] && data[i] != 0.0)
