#ifndef __STREAMING_DEVICE_CONTROLLER_HPP__
#define __STREAMING_DEVICE_CONTROLLER_HPP__

#include <vector>

#include <yarp/os/RFModule.h>
#include <yarp/os/ResourceFinder.h>
#include <yarp/dev/PolyDriver.h>

#include "ICartesianControl.h"
<<<<<<< HEAD
#include "IProximitySensors.h"
=======
#include "StreamingDevice.hpp"
>>>>>>> 719502f5

#define DEFAULT_DEVICE_NAME "SpaceNavigator"

#define DEFAULT_CARTESIAN_LOCAL "/StreamingDeviceCartesianControlClient"
<<<<<<< HEAD
#define DEFAULT_CARTESIAN_REMOTE "/asibotSim/BasicCartesianControl"
#define DEFAULT_PROXIMITY_SENSORS "/sensor_reader"
=======
#define DEFAULT_CARTESIAN_REMOTE "/CartesianControl"
>>>>>>> 719502f5

#define DEFAULT_PERIOD 0.02  // [s]
#define DEFAULT_SCALING 10.0

namespace roboticslab
{

/**
 * @ingroup streamingDeviceController
 *
 * @brief Sends streaming commands to the cartesian controller from
 * a streaming input device like the 3Dconnexion Space Navigator.
 */
class StreamingDeviceController : public yarp::os::RFModule
{
public:
    virtual bool configure(yarp::os::ResourceFinder &rf);
    virtual bool updateModule();
    virtual bool interruptModule();
    virtual double getPeriod();

private:
<<<<<<< HEAD
    yarp::dev::PolyDriver streamingClientDevice;
    yarp::dev::PolyDriver cartesianControlClientDevice;
    yarp::dev::PolyDriver sensorsClientDevice;

    yarp::dev::IAnalogSensor *iAnalogSensor;
    roboticslab::ICartesianControl *iCartesianControl;
    roboticslab::IProximitySensors *iProximitySensors;
=======
    StreamingDevice * streamingDevice;

    yarp::dev::PolyDriver cartesianControlClientDevice;
    ICartesianControl *iCartesianControl;
>>>>>>> 719502f5

    double period;
    double scaling;

    bool isStopped;
};

}  // namespace roboticslab

#endif  // __STREAMING_DEVICE_CONTROLLER_HPP__<|MERGE_RESOLUTION|>--- conflicted
+++ resolved
@@ -5,24 +5,21 @@
 
 #include <yarp/os/RFModule.h>
 #include <yarp/os/ResourceFinder.h>
+
 #include <yarp/dev/PolyDriver.h>
+#include <yarp/dev/IAnalogSensor.h>
+
+#include "StreamingDevice.hpp"
 
 #include "ICartesianControl.h"
-<<<<<<< HEAD
 #include "IProximitySensors.h"
-=======
-#include "StreamingDevice.hpp"
->>>>>>> 719502f5
 
 #define DEFAULT_DEVICE_NAME "SpaceNavigator"
 
 #define DEFAULT_CARTESIAN_LOCAL "/StreamingDeviceCartesianControlClient"
-<<<<<<< HEAD
-#define DEFAULT_CARTESIAN_REMOTE "/asibotSim/BasicCartesianControl"
+#define DEFAULT_CARTESIAN_REMOTE "/CartesianControl"
+
 #define DEFAULT_PROXIMITY_SENSORS "/sensor_reader"
-=======
-#define DEFAULT_CARTESIAN_REMOTE "/CartesianControl"
->>>>>>> 719502f5
 
 #define DEFAULT_PERIOD 0.02  // [s]
 #define DEFAULT_SCALING 10.0
@@ -45,20 +42,14 @@
     virtual double getPeriod();
 
 private:
-<<<<<<< HEAD
-    yarp::dev::PolyDriver streamingClientDevice;
+    StreamingDevice * streamingDevice;
+
     yarp::dev::PolyDriver cartesianControlClientDevice;
     yarp::dev::PolyDriver sensorsClientDevice;
 
     yarp::dev::IAnalogSensor *iAnalogSensor;
     roboticslab::ICartesianControl *iCartesianControl;
     roboticslab::IProximitySensors *iProximitySensors;
-=======
-    StreamingDevice * streamingDevice;
-
-    yarp::dev::PolyDriver cartesianControlClientDevice;
-    ICartesianControl *iCartesianControl;
->>>>>>> 719502f5
 
     double period;
     double scaling;
