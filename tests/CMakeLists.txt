--- conflicted
+++ resolved
@@ -55,16 +55,17 @@
                                                    KinematicsDynamicsInterfaces
                                                    gtest_main)
 
-<<<<<<< HEAD
+    gtest_add_tests(testAsibotSolverFromFile "" AUTO)
+
     # testBasicJointTrajectory
 
     add_executable(testBasicJointTrajectory testBasicJointTrajectory.cpp)
 
     target_link_libraries(testBasicJointTrajectory TrajectoryLib
                                                    gtest_main)
-=======
-    gtest_add_tests(testAsibotSolverFromFile "" AUTO)
->>>>>>> 59319265
+
+    gtest_add_tests(testBasicJointTrajectory "" AUTO)
+
 
     # testKdlTrajectory
 
