// -*- mode:C++; tab-width:4; c-basic-offset:4; indent-tabs-mode:nil -*-

#include "CartesianControlServer.hpp"

#include <ColorDebug.hpp>

// ------------------- RpcResponder Related ------------------------------------

bool roboticslab::RpcResponder::respond(const yarp::os::Bottle& in, yarp::os::Bottle& out)
{
    // process data "in", prepare "out"
    CD_DEBUG("Got: %s\n", in.toString().c_str());

    switch (in.get(0).asVocab())
    {
    case VOCAB_CC_STAT:
        return handleStatMsg(in, out);
    case VOCAB_CC_INV:
        return handleFunctionCmdMsg(in, out, &ICartesianControl::inv);
    case VOCAB_CC_MOVJ:
        return handleConsumerCmdMsg(in, out, &ICartesianControl::movj);
    case VOCAB_CC_RELJ:
        return handleConsumerCmdMsg(in, out, &ICartesianControl::relj);
    case VOCAB_CC_MOVL:
        return handleConsumerCmdMsg(in, out, &ICartesianControl::movl);
    case VOCAB_CC_MOVV:
        return handleConsumerCmdMsg(in, out, &ICartesianControl::movv);
    case VOCAB_CC_GCMP:
        return handleRunnableCmdMsg(in, out, &ICartesianControl::gcmp);
    case VOCAB_CC_FORC:
        return handleConsumerCmdMsg(in, out, &ICartesianControl::forc);
    case VOCAB_CC_STOP:
        return handleRunnableCmdMsg(in, out, &ICartesianControl::stopControl);
<<<<<<< HEAD
    case VOCAB_CC_ACT:
        return handleActMsg(in, out);
=======
    case VOCAB_CC_TOOL:
        return handleConsumerCmdMsg(in, out, &ICartesianControl::tool);
>>>>>>> 994786e7
    default:
        return DeviceResponder::respond(in, out);
    }
}

// -----------------------------------------------------------------------------

void roboticslab::RpcResponder::makeUsage()
{
    addUsage("[stat]", "get current position in cartesian space");
    addUsage("[inv] $fCoord1 $fCoord2 ...", "accept desired position in cartesian space, return result in joint space");
    addUsage("[movj] $fCoord1 $fCoord2 ...", "joint move to desired position (absolute coordinates in cartesian space)");
    addUsage("[relj] $fCoord1 $fCoord2 ...", "joint move to desired position (relative coordinates in cartesian space)");
    addUsage("[movl] $fCoord1 $fCoord2 ...", "linear move to desired position (absolute coordinates in cartesian space)");
    addUsage("[movv] $fCoord1 $fCoord2 ...", "velocity move using supplied vector (cartesian space)");
    addUsage("[gcmp]", "enable gravity compensation");
    addUsage("[forc] $fCoord1 $fCoord2 ...", "enable torque control, apply input forces (cartesian space)");
    addUsage("[stop]", "stop control");
    addUsage("[tool] $fCoord1 $fCoord2 ...", "append fixed link to end effector");
}

// -----------------------------------------------------------------------------

bool roboticslab::RpcResponder::handleStatMsg(const yarp::os::Bottle& in, yarp::os::Bottle& out)
{
    std::vector<double> x;
    int state;

    if (iCartesianControl->stat(state, x))
    {
        if (!transformOutgoingData(x))
        {
            out.addVocab(VOCAB_FAILED);
            return false;
        }

        out.addVocab(state);

        for (size_t i = 0; i < x.size(); i++)
        {
            out.addDouble(x[i]);
        }

        return true;
    }
    else
    {
        out.addVocab(VOCAB_FAILED);
        return false;
    }
}

// -----------------------------------------------------------------------------

bool roboticslab::RpcResponder::handleRunnableCmdMsg(const yarp::os::Bottle& in, yarp::os::Bottle& out, RunnableFun cmd)
{
    if ((iCartesianControl->*cmd)())
    {
        out.addVocab(VOCAB_OK);
        return true;
    }
    else
    {
        out.addVocab(VOCAB_FAILED);
        return false;
    }
}

// -----------------------------------------------------------------------------

bool roboticslab::RpcResponder::handleConsumerCmdMsg(const yarp::os::Bottle& in, yarp::os::Bottle& out, ConsumerFun cmd)
{
    if (in.size() > 1)
    {
        std::vector<double> vin;

        for (size_t i = 1; i < in.size(); i++)
        {
            vin.push_back(in.get(i).asDouble());
        }

        if (!transformIncomingData(vin) || !(iCartesianControl->*cmd)(vin))
        {
            out.addVocab(VOCAB_FAILED);
            return false;
        }

        out.addVocab(VOCAB_OK);
        return true;
    }
    else
    {
        CD_ERROR("size error\n");
        out.addVocab(VOCAB_FAILED);
        return false;
    }
}

// -----------------------------------------------------------------------------

bool roboticslab::RpcResponder::handleFunctionCmdMsg(const yarp::os::Bottle& in, yarp::os::Bottle& out, FunctionFun cmd)
{
    if (in.size() > 1)
    {
        std::vector<double> vin, vout;

        for (size_t i = 1; i < in.size(); i++)
        {
            vin.push_back(in.get(i).asDouble());
        }

        if (!transformIncomingData(vin) || !(iCartesianControl->*cmd)(vin, vout))
        {
            out.addVocab(VOCAB_FAILED);
            return false;
        }

        for (size_t i = 0; i < vout.size(); i++)
        {
            out.addDouble(vout[i]);
        }

        return true;
    }
    else
    {
        CD_ERROR("size error\n");
        out.addVocab(VOCAB_FAILED);
        return false;
    }
}

// -----------------------------------------------------------------------------

<<<<<<< HEAD
bool roboticslab::RpcResponder::handleActMsg(const yarp::os::Bottle& in, yarp::os::Bottle& out)
{
    if (in.size() > 1)
    {
        int commandCode = in.get(1).asInt();

        if (iCartesianControl->act(commandCode))
        {
            out.addVocab(VOCAB_OK);
            return true;
        }
        else
        {
            out.addVocab(VOCAB_FAILED);
            return false;
        }
    }
    else
    {
        CD_ERROR("size error\n");
        out.addVocab(VOCAB_FAILED);
        return false;
    }
=======
bool roboticslab::RpcTransformResponder::transformIncomingData(std::vector<double>& vin)
{
    return KinRepresentation::encodePose(vin, vin, KinRepresentation::CARTESIAN, orient, KinRepresentation::DEGREES);
}

// -----------------------------------------------------------------------------

bool roboticslab::RpcTransformResponder::transformOutgoingData(std::vector<double>& vout)
{
    return KinRepresentation::decodePose(vout, vout, KinRepresentation::CARTESIAN, orient, KinRepresentation::DEGREES);
>>>>>>> 994786e7
}

// -----------------------------------------------------------------------------<|MERGE_RESOLUTION|>--- conflicted
+++ resolved
@@ -31,13 +31,10 @@
         return handleConsumerCmdMsg(in, out, &ICartesianControl::forc);
     case VOCAB_CC_STOP:
         return handleRunnableCmdMsg(in, out, &ICartesianControl::stopControl);
-<<<<<<< HEAD
+    case VOCAB_CC_TOOL:
+        return handleConsumerCmdMsg(in, out, &ICartesianControl::tool);
     case VOCAB_CC_ACT:
         return handleActMsg(in, out);
-=======
-    case VOCAB_CC_TOOL:
-        return handleConsumerCmdMsg(in, out, &ICartesianControl::tool);
->>>>>>> 994786e7
     default:
         return DeviceResponder::respond(in, out);
     }
@@ -92,87 +89,6 @@
 
 // -----------------------------------------------------------------------------
 
-bool roboticslab::RpcResponder::handleRunnableCmdMsg(const yarp::os::Bottle& in, yarp::os::Bottle& out, RunnableFun cmd)
-{
-    if ((iCartesianControl->*cmd)())
-    {
-        out.addVocab(VOCAB_OK);
-        return true;
-    }
-    else
-    {
-        out.addVocab(VOCAB_FAILED);
-        return false;
-    }
-}
-
-// -----------------------------------------------------------------------------
-
-bool roboticslab::RpcResponder::handleConsumerCmdMsg(const yarp::os::Bottle& in, yarp::os::Bottle& out, ConsumerFun cmd)
-{
-    if (in.size() > 1)
-    {
-        std::vector<double> vin;
-
-        for (size_t i = 1; i < in.size(); i++)
-        {
-            vin.push_back(in.get(i).asDouble());
-        }
-
-        if (!transformIncomingData(vin) || !(iCartesianControl->*cmd)(vin))
-        {
-            out.addVocab(VOCAB_FAILED);
-            return false;
-        }
-
-        out.addVocab(VOCAB_OK);
-        return true;
-    }
-    else
-    {
-        CD_ERROR("size error\n");
-        out.addVocab(VOCAB_FAILED);
-        return false;
-    }
-}
-
-// -----------------------------------------------------------------------------
-
-bool roboticslab::RpcResponder::handleFunctionCmdMsg(const yarp::os::Bottle& in, yarp::os::Bottle& out, FunctionFun cmd)
-{
-    if (in.size() > 1)
-    {
-        std::vector<double> vin, vout;
-
-        for (size_t i = 1; i < in.size(); i++)
-        {
-            vin.push_back(in.get(i).asDouble());
-        }
-
-        if (!transformIncomingData(vin) || !(iCartesianControl->*cmd)(vin, vout))
-        {
-            out.addVocab(VOCAB_FAILED);
-            return false;
-        }
-
-        for (size_t i = 0; i < vout.size(); i++)
-        {
-            out.addDouble(vout[i]);
-        }
-
-        return true;
-    }
-    else
-    {
-        CD_ERROR("size error\n");
-        out.addVocab(VOCAB_FAILED);
-        return false;
-    }
-}
-
-// -----------------------------------------------------------------------------
-
-<<<<<<< HEAD
 bool roboticslab::RpcResponder::handleActMsg(const yarp::os::Bottle& in, yarp::os::Bottle& out)
 {
     if (in.size() > 1)
@@ -196,7 +112,90 @@
         out.addVocab(VOCAB_FAILED);
         return false;
     }
-=======
+}
+
+// -----------------------------------------------------------------------------
+
+bool roboticslab::RpcResponder::handleRunnableCmdMsg(const yarp::os::Bottle& in, yarp::os::Bottle& out, RunnableFun cmd)
+{
+    if ((iCartesianControl->*cmd)())
+    {
+        out.addVocab(VOCAB_OK);
+        return true;
+    }
+    else
+    {
+        out.addVocab(VOCAB_FAILED);
+        return false;
+    }
+}
+
+// -----------------------------------------------------------------------------
+
+bool roboticslab::RpcResponder::handleConsumerCmdMsg(const yarp::os::Bottle& in, yarp::os::Bottle& out, ConsumerFun cmd)
+{
+    if (in.size() > 1)
+    {
+        std::vector<double> vin;
+
+        for (size_t i = 1; i < in.size(); i++)
+        {
+            vin.push_back(in.get(i).asDouble());
+        }
+
+        if (!transformIncomingData(vin) || !(iCartesianControl->*cmd)(vin))
+        {
+            out.addVocab(VOCAB_FAILED);
+            return false;
+        }
+
+        out.addVocab(VOCAB_OK);
+        return true;
+    }
+    else
+    {
+        CD_ERROR("size error\n");
+        out.addVocab(VOCAB_FAILED);
+        return false;
+    }
+}
+
+// -----------------------------------------------------------------------------
+
+bool roboticslab::RpcResponder::handleFunctionCmdMsg(const yarp::os::Bottle& in, yarp::os::Bottle& out, FunctionFun cmd)
+{
+    if (in.size() > 1)
+    {
+        std::vector<double> vin, vout;
+
+        for (size_t i = 1; i < in.size(); i++)
+        {
+            vin.push_back(in.get(i).asDouble());
+        }
+
+        if (!transformIncomingData(vin) || !(iCartesianControl->*cmd)(vin, vout))
+        {
+            out.addVocab(VOCAB_FAILED);
+            return false;
+        }
+
+        for (size_t i = 0; i < vout.size(); i++)
+        {
+            out.addDouble(vout[i]);
+        }
+
+        return true;
+    }
+    else
+    {
+        CD_ERROR("size error\n");
+        out.addVocab(VOCAB_FAILED);
+        return false;
+    }
+}
+
+// -----------------------------------------------------------------------------
+
 bool roboticslab::RpcTransformResponder::transformIncomingData(std::vector<double>& vin)
 {
     return KinRepresentation::encodePose(vin, vin, KinRepresentation::CARTESIAN, orient, KinRepresentation::DEGREES);
@@ -207,7 +206,6 @@
 bool roboticslab::RpcTransformResponder::transformOutgoingData(std::vector<double>& vout)
 {
     return KinRepresentation::decodePose(vout, vout, KinRepresentation::CARTESIAN, orient, KinRepresentation::DEGREES);
->>>>>>> 994786e7
 }
 
 // -----------------------------------------------------------------------------