// -*- mode:C++; tab-width:4; c-basic-offset:4; indent-tabs-mode:nil -*-

#ifndef __CARTESIAN_CONTROL_SERVER_HPP__
#define __CARTESIAN_CONTROL_SERVER_HPP__

#include <yarp/os/all.h>
#include <yarp/dev/Drivers.h>
#include <yarp/dev/PolyDriver.h>
#include <yarp/dev/ControlBoardInterfaces.h>

#include <iostream> // only windows

#include "ICartesianControl.h"
#include "KinematicRepresentation.hpp"

namespace roboticslab
{

/**
 * @ingroup TeoYarp
 * \defgroup CartesianControlServer
 *
 * @brief Contains roboticslab::CartesianControlServer.
 */

class RpcResponder;
<<<<<<< HEAD
class RpcTransformResponder;
=======
class StreamResponder;
>>>>>>> 5d7d034d

/**
 * @ingroup CartesianControlServer
 * @brief The CartesianControlServer class implements ICartesianControl server side.
 */

class CartesianControlServer : public yarp::dev::DeviceDriver
{
public:

<<<<<<< HEAD
    CartesianControlServer()
        : iCartesianControl(NULL),
          rpcResponder(NULL), rpcTransformResponder(NULL)
=======
    CartesianControlServer() : iCartesianControl(NULL), rpcResponder(NULL), streamResponder(NULL)
>>>>>>> 5d7d034d
    {}

    // -------- DeviceDriver declarations. Implementation in IDeviceImpl.cpp --------

    /**
     * Open the DeviceDriver.
     * @param config is a list of parameters for the device.
     * Which parameters are effective for your device can vary.
     * See \ref dev_examples "device invocation examples".
     * If there is no example for your device,
     * you can run the "yarpdev" program with the verbose flag
     * set to probe what parameters the device is checking.
     * If that fails too,
     * you'll need to read the source code (please nag one of the
     * yarp developers to add documentation for your device).
     * @return true/false upon success/failure
     */
    virtual bool open(yarp::os::Searchable& config);

    /**
     * Close the DeviceDriver.
     * @return true/false on success/failure.
     */
    virtual bool close();

protected:
<<<<<<< HEAD

    yarp::os::RpcServer rpcServer, rpcTransformServer;
=======

    yarp::os::RpcServer rpcServer;

    yarp::os::BufferedPort<yarp::os::Bottle> commandPort;
>>>>>>> 5d7d034d

    yarp::dev::PolyDriver cartesianControlDevice;

    roboticslab::ICartesianControl *iCartesianControl;
<<<<<<< HEAD

    RpcResponder *rpcResponder, *rpcTransformResponder;
};

/**
 * @ingroup CartesianControlServer
 * @brief Responds to RPC command messages.
 */
class RpcResponder : public yarp::dev::DeviceResponder
{
public:

    RpcResponder(roboticslab::ICartesianControl * iCartesianControl)
    {
        this->iCartesianControl = iCartesianControl;

        // shadows DeviceResponder::makeUsage(), which was already called by the base constructor
        makeUsage();
    }

    /**
     * Respond to a message.
     * @param in the message
     * @param out the response
     * @return true if there was no critical failure
     */
    virtual bool respond(const yarp::os::Bottle& in, yarp::os::Bottle& out);

    /**
     * Generate command usage information.
     */
    void makeUsage();

protected:

    typedef bool (ICartesianControl::*RunnableFun)();
    typedef bool (ICartesianControl::*ConsumerFun)(const std::vector<double>&);
    typedef bool (ICartesianControl::*FunctionFun)(const std::vector<double>&, std::vector<double>&);

    bool handleStatMsg(const yarp::os::Bottle& in, yarp::os::Bottle& out);

    bool handleRunnableCmdMsg(const yarp::os::Bottle& in, yarp::os::Bottle& out, RunnableFun cmd);
    bool handleConsumerCmdMsg(const yarp::os::Bottle& in, yarp::os::Bottle& out, ConsumerFun cmd);
    bool handleFunctionCmdMsg(const yarp::os::Bottle& in, yarp::os::Bottle& out, FunctionFun cmd);

    virtual bool transformIncomingData(std::vector<double>& vin)
    {
        return true;
    }

    virtual bool transformOutgoingData(std::vector<double>& vout)
    {
        return true;
    }

    roboticslab::ICartesianControl * iCartesianControl;
};

/**
 * @ingroup CartesianControlServer
 * @brief Responds to RPC command messages, transforms incoming data.
 */
class RpcTransformResponder : public RpcResponder
{
public:

    RpcTransformResponder(roboticslab::ICartesianControl * iCartesianControl, KinRepresentation::orientation_system orient)
        : RpcResponder(iCartesianControl),
          orient(orient)
    {}

protected:

    virtual bool transformIncomingData(std::vector<double>& vin);
    virtual bool transformOutgoingData(std::vector<double>& vout);

    KinRepresentation::orientation_system orient;
=======

    RpcResponder *rpcResponder;

    StreamResponder *streamResponder;
};

/**
 * @ingroup CartesianControlServer
 * @brief Responds to RPC command messages.
 */
class RpcResponder : public yarp::dev::DeviceResponder
{
public:

    RpcResponder(roboticslab::ICartesianControl *iCartesianControl)
    {
        this->iCartesianControl = iCartesianControl;

        // shadows DeviceResponder::makeUsage(), which was already called by the base constructor
        makeUsage();
    }

    /**
     * Respond to a message.
     * @param in the message
     * @param out the response
     * @return true if there was no critical failure
     */
    virtual bool respond(const yarp::os::Bottle& in, yarp::os::Bottle& out);

    /**
     * Generate command usage information.
     */
    void makeUsage();

protected:

    typedef bool (ICartesianControl::*RunnableFun)();
    typedef bool (ICartesianControl::*ConsumerFun)(const std::vector<double>&);
    typedef bool (ICartesianControl::*FunctionFun)(const std::vector<double>&, std::vector<double>&);

    bool handleStatMsg(const yarp::os::Bottle& in, yarp::os::Bottle& out);

    bool handleRunnableCmdMsg(const yarp::os::Bottle& in, yarp::os::Bottle& out, RunnableFun cmd);
    bool handleConsumerCmdMsg(const yarp::os::Bottle& in, yarp::os::Bottle& out, ConsumerFun cmd);
    bool handleFunctionCmdMsg(const yarp::os::Bottle& in, yarp::os::Bottle& out, FunctionFun cmd);

    roboticslab::ICartesianControl *iCartesianControl;
};

/**
 * @ingroup CartesianControlServer
 * @brief Responds to streaming command messages.
 */
class StreamResponder : public yarp::os::TypedReaderCallback<yarp::os::Bottle>
{
public:

    StreamResponder(roboticslab::ICartesianControl *iCartesianControl)
    {
        this->iCartesianControl = iCartesianControl;
    }

    void onRead(yarp::os::Bottle& b);

protected:

    typedef bool (ICartesianControl::*ConsumerFun)(const std::vector<double>&);

    void handleConsumerCmdMsg(const yarp::os::Bottle& in, ConsumerFun cmd);

    roboticslab::ICartesianControl *iCartesianControl;
>>>>>>> 5d7d034d
};

}  // namespace roboticslab

#endif  // __CARTESIAN_CONTROL_SERVER_HPP__<|MERGE_RESOLUTION|>--- conflicted
+++ resolved
@@ -24,11 +24,8 @@
  */
 
 class RpcResponder;
-<<<<<<< HEAD
 class RpcTransformResponder;
-=======
 class StreamResponder;
->>>>>>> 5d7d034d
 
 /**
  * @ingroup CartesianControlServer
@@ -39,13 +36,10 @@
 {
 public:
 
-<<<<<<< HEAD
     CartesianControlServer()
         : iCartesianControl(NULL),
-          rpcResponder(NULL), rpcTransformResponder(NULL)
-=======
-    CartesianControlServer() : iCartesianControl(NULL), rpcResponder(NULL), streamResponder(NULL)
->>>>>>> 5d7d034d
+          rpcResponder(NULL), rpcTransformResponder(NULL),
+          streamResponder(NULL)
     {}
 
     // -------- DeviceDriver declarations. Implementation in IDeviceImpl.cpp --------
@@ -72,100 +66,16 @@
     virtual bool close();
 
 protected:
-<<<<<<< HEAD
 
     yarp::os::RpcServer rpcServer, rpcTransformServer;
-=======
-
-    yarp::os::RpcServer rpcServer;
 
     yarp::os::BufferedPort<yarp::os::Bottle> commandPort;
->>>>>>> 5d7d034d
+
+    roboticslab::ICartesianControl *iCartesianControl;
 
     yarp::dev::PolyDriver cartesianControlDevice;
 
-    roboticslab::ICartesianControl *iCartesianControl;
-<<<<<<< HEAD
-
     RpcResponder *rpcResponder, *rpcTransformResponder;
-};
-
-/**
- * @ingroup CartesianControlServer
- * @brief Responds to RPC command messages.
- */
-class RpcResponder : public yarp::dev::DeviceResponder
-{
-public:
-
-    RpcResponder(roboticslab::ICartesianControl * iCartesianControl)
-    {
-        this->iCartesianControl = iCartesianControl;
-
-        // shadows DeviceResponder::makeUsage(), which was already called by the base constructor
-        makeUsage();
-    }
-
-    /**
-     * Respond to a message.
-     * @param in the message
-     * @param out the response
-     * @return true if there was no critical failure
-     */
-    virtual bool respond(const yarp::os::Bottle& in, yarp::os::Bottle& out);
-
-    /**
-     * Generate command usage information.
-     */
-    void makeUsage();
-
-protected:
-
-    typedef bool (ICartesianControl::*RunnableFun)();
-    typedef bool (ICartesianControl::*ConsumerFun)(const std::vector<double>&);
-    typedef bool (ICartesianControl::*FunctionFun)(const std::vector<double>&, std::vector<double>&);
-
-    bool handleStatMsg(const yarp::os::Bottle& in, yarp::os::Bottle& out);
-
-    bool handleRunnableCmdMsg(const yarp::os::Bottle& in, yarp::os::Bottle& out, RunnableFun cmd);
-    bool handleConsumerCmdMsg(const yarp::os::Bottle& in, yarp::os::Bottle& out, ConsumerFun cmd);
-    bool handleFunctionCmdMsg(const yarp::os::Bottle& in, yarp::os::Bottle& out, FunctionFun cmd);
-
-    virtual bool transformIncomingData(std::vector<double>& vin)
-    {
-        return true;
-    }
-
-    virtual bool transformOutgoingData(std::vector<double>& vout)
-    {
-        return true;
-    }
-
-    roboticslab::ICartesianControl * iCartesianControl;
-};
-
-/**
- * @ingroup CartesianControlServer
- * @brief Responds to RPC command messages, transforms incoming data.
- */
-class RpcTransformResponder : public RpcResponder
-{
-public:
-
-    RpcTransformResponder(roboticslab::ICartesianControl * iCartesianControl, KinRepresentation::orientation_system orient)
-        : RpcResponder(iCartesianControl),
-          orient(orient)
-    {}
-
-protected:
-
-    virtual bool transformIncomingData(std::vector<double>& vin);
-    virtual bool transformOutgoingData(std::vector<double>& vout);
-
-    KinRepresentation::orientation_system orient;
-=======
-
-    RpcResponder *rpcResponder;
 
     StreamResponder *streamResponder;
 };
@@ -211,7 +121,38 @@
     bool handleConsumerCmdMsg(const yarp::os::Bottle& in, yarp::os::Bottle& out, ConsumerFun cmd);
     bool handleFunctionCmdMsg(const yarp::os::Bottle& in, yarp::os::Bottle& out, FunctionFun cmd);
 
+    virtual bool transformIncomingData(std::vector<double>& vin)
+    {
+        return true;
+    }
+
+    virtual bool transformOutgoingData(std::vector<double>& vout)
+    {
+        return true;
+    }
+
     roboticslab::ICartesianControl *iCartesianControl;
+};
+
+/**
+ * @ingroup CartesianControlServer
+ * @brief Responds to RPC command messages, transforms incoming data.
+ */
+class RpcTransformResponder : public RpcResponder
+{
+public:
+
+    RpcTransformResponder(roboticslab::ICartesianControl * iCartesianControl, KinRepresentation::orientation_system orient)
+        : RpcResponder(iCartesianControl),
+          orient(orient)
+    {}
+
+protected:
+
+    virtual bool transformIncomingData(std::vector<double>& vin);
+    virtual bool transformOutgoingData(std::vector<double>& vout);
+
+    KinRepresentation::orientation_system orient;
 };
 
 /**
@@ -236,7 +177,6 @@
     void handleConsumerCmdMsg(const yarp::os::Bottle& in, ConsumerFun cmd);
 
     roboticslab::ICartesianControl *iCartesianControl;
->>>>>>> 5d7d034d
 };
 
 }  // namespace roboticslab
