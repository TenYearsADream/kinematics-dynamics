// -*- mode:C++; tab-width:4; c-basic-offset:4; indent-tabs-mode:nil -*-

#ifndef __CARTESIAN_CONTROL_SERVER_HPP__
#define __CARTESIAN_CONTROL_SERVER_HPP__

#include <yarp/os/all.h>
#include <yarp/dev/Drivers.h>
#include <yarp/dev/PolyDriver.h>
#include <yarp/dev/ControlBoardInterfaces.h>

#include <iostream> // only windows

#include "ICartesianControl.h"

namespace roboticslab
{

/**
 * @ingroup TeoYarp
 * \defgroup CartesianControlServer
 *
 * @brief Contains roboticslab::CartesianControlServer.
 */

class RpcResponder;
class StreamResponder;

/**
 * @ingroup CartesianControlServer
 * @brief The CartesianControlServer class implements ICartesianControl server side.
 */

class CartesianControlServer : public yarp::dev::DeviceDriver
{
public:

    CartesianControlServer() : iCartesianControl(NULL), rpcResponder(NULL), streamResponder(NULL)
    {}

    // -------- DeviceDriver declarations. Implementation in IDeviceImpl.cpp --------

    /**
     * Open the DeviceDriver.
     * @param config is a list of parameters for the device.
     * Which parameters are effective for your device can vary.
     * See \ref dev_examples "device invocation examples".
     * If there is no example for your device,
     * you can run the "yarpdev" program with the verbose flag
     * set to probe what parameters the device is checking.
     * If that fails too,
     * you'll need to read the source code (please nag one of the
     * yarp developers to add documentation for your device).
     * @return true/false upon success/failure
     */
    virtual bool open(yarp::os::Searchable& config);

    /**
     * Close the DeviceDriver.
     * @return true/false on success/failure.
     */
    virtual bool close();

protected:

    yarp::os::RpcServer rpcServer;
<<<<<<< HEAD

    yarp::os::BufferedPort<yarp::os::Bottle> commandPort;

    yarp::dev::PolyDriver cartesianControlDevice;

    roboticslab::ICartesianControl *iCartesianControl;

    RpcResponder *rpcResponder;

    StreamResponder *streamResponder;
};

/**
 * @ingroup CartesianControlServer
 * @brief Responds to RPC command messages.
 */
class RpcResponder : public yarp::dev::DeviceResponder
{
public:

    RpcResponder(roboticslab::ICartesianControl *iCartesianControl)
    {
        this->iCartesianControl = iCartesianControl;
        this->makeUsage();
    }

    /**
     * Respond to a message.
     * @param in the message
     * @param out the response
     * @return true if there was no critical failure
     */
    virtual bool respond(const yarp::os::Bottle& in, yarp::os::Bottle& out);

    /**
     * Generate command usage information.
     */
    virtual void makeUsage();

protected:

    typedef bool (ICartesianControl::*RunnableFun)();
    typedef bool (ICartesianControl::*ConsumerFun)(const std::vector<double>&);
    typedef bool (ICartesianControl::*FunctionFun)(const std::vector<double>&, std::vector<double>&);

    bool handleStatMsg(const yarp::os::Bottle& in, yarp::os::Bottle& out);

=======

    yarp::os::BufferedPort<yarp::os::Bottle> commandPort;

    yarp::dev::PolyDriver cartesianControlDevice;

    roboticslab::ICartesianControl *iCartesianControl;

    RpcResponder *rpcResponder;

    StreamResponder *streamResponder;
};

/**
 * @ingroup CartesianControlServer
 * @brief Responds to RPC command messages.
 */
class RpcResponder : public yarp::dev::DeviceResponder
{
public:

    RpcResponder(roboticslab::ICartesianControl *iCartesianControl)
    {
        this->iCartesianControl = iCartesianControl;

        // shadows DeviceResponder::makeUsage(), which was already called by the base constructor
        makeUsage();
    }

    /**
     * Respond to a message.
     * @param in the message
     * @param out the response
     * @return true if there was no critical failure
     */
    virtual bool respond(const yarp::os::Bottle& in, yarp::os::Bottle& out);

    /**
     * Generate command usage information.
     */
    void makeUsage();

protected:

    typedef bool (ICartesianControl::*RunnableFun)();
    typedef bool (ICartesianControl::*ConsumerFun)(const std::vector<double>&);
    typedef bool (ICartesianControl::*FunctionFun)(const std::vector<double>&, std::vector<double>&);

    bool handleStatMsg(const yarp::os::Bottle& in, yarp::os::Bottle& out);

>>>>>>> 5d7d034d
    bool handleRunnableCmdMsg(const yarp::os::Bottle& in, yarp::os::Bottle& out, RunnableFun cmd);
    bool handleConsumerCmdMsg(const yarp::os::Bottle& in, yarp::os::Bottle& out, ConsumerFun cmd);
    bool handleFunctionCmdMsg(const yarp::os::Bottle& in, yarp::os::Bottle& out, FunctionFun cmd);

    roboticslab::ICartesianControl *iCartesianControl;
};

/**
 * @ingroup CartesianControlServer
 * @brief Responds to streaming command messages.
 */
class StreamResponder : public yarp::os::TypedReaderCallback<yarp::os::Bottle>
{
public:

    StreamResponder(roboticslab::ICartesianControl *iCartesianControl)
    {
        this->iCartesianControl = iCartesianControl;
    }

    void onRead(yarp::os::Bottle& b);

protected:

    typedef bool (ICartesianControl::*ConsumerFun)(const std::vector<double>&);

    void handleConsumerCmdMsg(const yarp::os::Bottle& in, ConsumerFun cmd);

    roboticslab::ICartesianControl *iCartesianControl;
};

}  // namespace roboticslab

#endif  // __CARTESIAN_CONTROL_SERVER_HPP__<|MERGE_RESOLUTION|>--- conflicted
+++ resolved
@@ -63,55 +63,6 @@
 protected:
 
     yarp::os::RpcServer rpcServer;
-<<<<<<< HEAD
-
-    yarp::os::BufferedPort<yarp::os::Bottle> commandPort;
-
-    yarp::dev::PolyDriver cartesianControlDevice;
-
-    roboticslab::ICartesianControl *iCartesianControl;
-
-    RpcResponder *rpcResponder;
-
-    StreamResponder *streamResponder;
-};
-
-/**
- * @ingroup CartesianControlServer
- * @brief Responds to RPC command messages.
- */
-class RpcResponder : public yarp::dev::DeviceResponder
-{
-public:
-
-    RpcResponder(roboticslab::ICartesianControl *iCartesianControl)
-    {
-        this->iCartesianControl = iCartesianControl;
-        this->makeUsage();
-    }
-
-    /**
-     * Respond to a message.
-     * @param in the message
-     * @param out the response
-     * @return true if there was no critical failure
-     */
-    virtual bool respond(const yarp::os::Bottle& in, yarp::os::Bottle& out);
-
-    /**
-     * Generate command usage information.
-     */
-    virtual void makeUsage();
-
-protected:
-
-    typedef bool (ICartesianControl::*RunnableFun)();
-    typedef bool (ICartesianControl::*ConsumerFun)(const std::vector<double>&);
-    typedef bool (ICartesianControl::*FunctionFun)(const std::vector<double>&, std::vector<double>&);
-
-    bool handleStatMsg(const yarp::os::Bottle& in, yarp::os::Bottle& out);
-
-=======
 
     yarp::os::BufferedPort<yarp::os::Bottle> commandPort;
 
@@ -161,7 +112,6 @@
 
     bool handleStatMsg(const yarp::os::Bottle& in, yarp::os::Bottle& out);
 
->>>>>>> 5d7d034d
     bool handleRunnableCmdMsg(const yarp::os::Bottle& in, yarp::os::Bottle& out, RunnableFun cmd);
     bool handleConsumerCmdMsg(const yarp::os::Bottle& in, yarp::os::Bottle& out, ConsumerFun cmd);
     bool handleFunctionCmdMsg(const yarp::os::Bottle& in, yarp::os::Bottle& out, FunctionFun cmd);
