--- conflicted
+++ resolved
@@ -273,19 +273,13 @@
 
 // -----------------------------------------------------------------------------
 
-<<<<<<< HEAD
 bool roboticslab::BasicCartesianControl::act(int commandCode)
 {
     CD_ERROR("Not implemented.\n");
     return false;
 }
 
-// -----------------------------------------------------------------------------
-
-bool roboticslab::BasicCartesianControl::fwd(const std::vector<double> &rot)
-=======
 void roboticslab::BasicCartesianControl::fwd(const std::vector<double> &rot, double step)
->>>>>>> 1e687181
 {
     for (unsigned int joint = 0; joint < numRobotJoints; joint++)
     {
