# Copyright: (C) 2010 Universidad Carlos III de Madrid
# Copyright: (C) 2009 RobotCub Consortium
# Author: Juan G. Victores
# Contrib: Ugo; Paul Fitzpatrick (YARP device examples and tutorials)
# CopyPolicy: Released under the terms of the LGPLv2.1 or later, see LGPL.TXT

<<<<<<< HEAD
YARP_PREPARE_PLUGIN(BasicTwoLimbCartesianControl CATEGORY device TYPE roboticslab::BasicTwoLimbCartesianControl INCLUDE BasicTwoLimbCartesianControl.hpp WRAPPER TwoLimbCartesianControlServer)
=======
yarp_prepare_plugin(BasicTwoLimbCartesianControl
                    CATEGORY device
                    TYPE roboticslab::BasicTwoLimbCartesianControl
                    INCLUDE BasicTwoLimbCartesianControl.hpp
                    DEFAULT ON
                    DEPENDS "ENABLE_TrajectoryLib;ENABLE_Gait")
>>>>>>> 89820f37

if(NOT SKIP_BasicTwoLimbCartesianControl)

include_directories(${CMAKE_CURRENT_SOURCE_DIR}) # yarp plugin builder needs this

yarp_add_plugin(BasicTwoLimbCartesianControl BasicTwoLimbCartesianControl.hpp
                                             DeviceDriverImpl.cpp
                                             ICartesianControlImpl.cpp
                                             RateThreadImpl.cpp)

add_dependencies(BasicTwoLimbCartesianControl COLOR_DEBUG)

target_link_libraries(BasicTwoLimbCartesianControl YARP::YARP_OS
                                                   YARP::YARP_dev
                                                   TrajectoryLib
                                                   Gait)

yarp_install(TARGETS BasicTwoLimbCartesianControl
             COMPONENT runtime
             LIBRARY DESTINATION ${YARP_DYNAMIC_PLUGINS_INSTALL_DIR}
             ARCHIVE DESTINATION ${YARP_STATIC_PLUGINS_INSTALL_DIR})

yarp_install(FILES BasicTwoLimbCartesianControl.ini
             COMPONENT runtime
             DESTINATION ${YARP_PLUGIN_MANIFESTS_INSTALL_DIR})

endif()<|MERGE_RESOLUTION|>--- conflicted
+++ resolved
@@ -4,16 +4,12 @@
 # Contrib: Ugo; Paul Fitzpatrick (YARP device examples and tutorials)
 # CopyPolicy: Released under the terms of the LGPLv2.1 or later, see LGPL.TXT
 
-<<<<<<< HEAD
-YARP_PREPARE_PLUGIN(BasicTwoLimbCartesianControl CATEGORY device TYPE roboticslab::BasicTwoLimbCartesianControl INCLUDE BasicTwoLimbCartesianControl.hpp WRAPPER TwoLimbCartesianControlServer)
-=======
 yarp_prepare_plugin(BasicTwoLimbCartesianControl
                     CATEGORY device
                     TYPE roboticslab::BasicTwoLimbCartesianControl
                     INCLUDE BasicTwoLimbCartesianControl.hpp
                     DEFAULT ON
                     DEPENDS "ENABLE_TrajectoryLib;ENABLE_Gait")
->>>>>>> 89820f37
 
 if(NOT SKIP_BasicTwoLimbCartesianControl)
 
