--- conflicted
+++ resolved
@@ -63,17 +63,11 @@
 
     virtual bool tool(const std::vector<double> &x);
 
-<<<<<<< HEAD
-    /** act */
     virtual bool act(int commandCode);
 
-    /** fwd */
-    virtual bool fwd(const std::vector<double> &rot);
-=======
     virtual void fwd(const std::vector<double> &rot, double step);
 
     virtual void bkwd(const std::vector<double> &rot, double step);
->>>>>>> 1e687181
 
     virtual void rot(const std::vector<double> &rot);
 
