--- conflicted
+++ resolved
@@ -10,11 +10,6 @@
 #include <kdl/frames_io.hpp>
 #include <kdl/frames.hpp>
 
-<<<<<<< HEAD
-#include "ColorDebug.hpp"
-
-=======
->>>>>>> 89820f37
 namespace roboticslab
 {
 
