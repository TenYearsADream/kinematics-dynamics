--- conflicted
+++ resolved
@@ -70,7 +70,6 @@
 /** @} */
 
 /**
-<<<<<<< HEAD
  * @anchor ICartesianControl_actuator_vocabs
  * @name Actuator control vocabs
  *
@@ -85,7 +84,8 @@
 #define VOCAB_CC_ACTUATOR_OPEN_GRIPPER VOCAB4('a','c','o','g')  ///< Open gripper
 #define VOCAB_CC_ACTUATOR_STOP_GRIPPER VOCAB4('a','c','s','g')  ///< Stop gripper
 #define VOCAB_CC_ACTUATOR_GENERIC VOCAB3('a','c','g')           ///< Generic actuator
-=======
+
+/**
  * @name Controller configuration vocabs
  *
  * Used by @ref ICartesianControl_config_commands "Configuration accessors".
@@ -101,7 +101,6 @@
 #define VOCAB_CC_CONFIG_TRAJ_DURATION VOCAB4('c','p','t','d') ///< Trajectory duration
 #define VOCAB_CC_CONFIG_CMC_RATE VOCAB4('c','p','c','r')      ///< CMC rate [ms]
 #define VOCAB_CC_CONFIG_FRAME VOCAB3('c','p','f')             ///< Reference frame
->>>>>>> aeae9dfe
 
 /** @} */
 
