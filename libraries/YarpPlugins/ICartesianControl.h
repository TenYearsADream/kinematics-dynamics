// -*- mode:C++; tab-width:4; c-basic-offset:4; indent-tabs-mode:nil -*-

#ifndef __I_CARTESIAN_CONTROL__
#define __I_CARTESIAN_CONTROL__

#include <map>
#include <vector>

#include "ICartesianSolver.h"

#ifndef SWIG_PREPROCESSOR_SHOULD_SKIP_THIS
#define VOCAB(a,b,c,d) ((((int)(d))<<24)+(((int)(c))<<16)+(((int)(b))<<8)+((int)(a)))
#endif // SWIG_PREPROCESSOR_SHOULD_SKIP_THIS

/**
 * @file
 * @brief Contains roboticslab::ICartesianControl and related vocabs.
 * @ingroup YarpPlugins
 * @{
 */

//-------------------------------------------------------------------
// KEEP VOCAB LIST AND DOCUMENTATION IN SYNC WITH:
// * roboticslab::RpcResponder::makeUsage at CartesianControlServer/
//-------------------------------------------------------------------

/**
 * @name General-purpose vocabs
 *
 * Used in acknowledge responses, @ref ICartesianControl_config_commands "configuration accessors", etc..
 *
 * @{
 */

// General-purpose vocabs
#define VOCAB_CC_OK VOCAB('o','k',0,0)         ///< Success
#define VOCAB_CC_FAILED VOCAB('f','a','i','l') ///< Failure
#define VOCAB_CC_SET VOCAB('s','e','t',0)      ///< Setter
#define VOCAB_CC_GET VOCAB('g','e','t',0)      ///< Getter

 /** @} */

/**
 * @name RPC vocabs
 *
 * Used by @ref ICartesianControl_RPC_commands "RPC commands" in roboticslab::ICartesianControl.
 *
 * @{
 */

// RPC commands
<<<<<<< HEAD
#define VOCAB_CC_STAT VOCAB4('s','t','a','t') ///< Current state and position
#define VOCAB_CC_INV VOCAB3('i','n','v')      ///< Inverse kinematics
#define VOCAB_CC_MOVJ VOCAB4('m','o','v','j') ///< Move in joint space, absolute coordinates
#define VOCAB_CC_RELJ VOCAB4('r','e','l','j') ///< Move in joint space, relative coordinates
#define VOCAB_CC_MOVL VOCAB4('m','o','v','l') ///< Linear move to target position
#define VOCAB_CC_MOVV VOCAB4('m','o','v','v') ///< Linear move with given velocity
#define VOCAB_CC_GCMP VOCAB4('g','c','m','p') ///< Gravity compensation
#define VOCAB_CC_FORC VOCAB4('f','o','r','c') ///< Force control
#define VOCAB_CC_STOP VOCAB4('s','t','o','p') ///< Stop control
#define VOCAB_CC_WAIT VOCAB4('w','a','i','t') ///< Wait motion done
#define VOCAB_CC_TOOL VOCAB4('t','o','o','l') ///< Change tool
#define VOCAB_CC_ACT VOCAB3('a','c','t')      ///< Actuate tool
=======
#define VOCAB_CC_STAT VOCAB('s','t','a','t') ///< Current state and position
#define VOCAB_CC_INV VOCAB('i','n','v',0)    ///< Inverse kinematics
#define VOCAB_CC_MOVJ VOCAB('m','o','v','j') ///< Move in joint space, absolute coordinates
#define VOCAB_CC_RELJ VOCAB('r','e','l','j') ///< Move in joint space, relative coordinates
#define VOCAB_CC_MOVL VOCAB('m','o','v','l') ///< Linear move to target position
#define VOCAB_CC_MOVV VOCAB('m','o','v','v') ///< Linear move with given velocity
#define VOCAB_CC_GCMP VOCAB('g','c','m','p') ///< Gravity compensation
#define VOCAB_CC_FORC VOCAB('f','o','r','c') ///< Force control
#define VOCAB_CC_STOP VOCAB('s','t','o','p') ///< Stop control
#define VOCAB_CC_WAIT VOCAB('w','a','i','t') ///< Wait motion done
#define VOCAB_CC_TOOL VOCAB('t','o','o','l') ///< Change tool
>>>>>>> da0a4ac2

/** @} */

/**
 * @name Streaming vocabs
 *
 * Used by @ref ICartesianControl_streaming_commands "streaming commands" in roboticslab::ICartesianControl.
 *
 * @{
 */

// Streaming commands
#define VOCAB_CC_TWIST VOCAB('t','w','s','t') ///< Instantaneous velocity steps
#define VOCAB_CC_POSE VOCAB('p','o','s','e')  ///< Achieve pose in inertial frame

/** @} */

/**
 * @name Control state vocabs
 *
 * Used by roboticslab::ICartesianControl::stat to reflect current control state.
 *
 * @{
 */

// Control state
#define VOCAB_CC_NOT_CONTROLLING VOCAB('c','c','n','c')  ///< Not controlling
#define VOCAB_CC_MOVJ_CONTROLLING VOCAB('c','c','j','c') ///< Controlling MOVJ commands
#define VOCAB_CC_MOVL_CONTROLLING VOCAB('c','c','l','c') ///< Controlling MOVL commands
#define VOCAB_CC_MOVV_CONTROLLING VOCAB('c','c','v','c') ///< Controlling MOVV commands
#define VOCAB_CC_GCMP_CONTROLLING VOCAB('c','c','g','c') ///< Controlling GCMP commands
#define VOCAB_CC_FORC_CONTROLLING VOCAB('c','c','f','c') ///< Controlling FORC commands

/** @} */

/**
 * @anchor ICartesianControl_actuator_vocabs
 * @name Actuator control vocabs
 *
 * Used by roboticslab::ICartesianControl::act to control the actuator.
 *
 * @{
 */

// Actuator control
#define VOCAB_CC_ACTUATOR_NONE VOCAB3('a','c','n')              ///< No actuator or no action
#define VOCAB_CC_ACTUATOR_CLOSE_GRIPPER VOCAB4('a','c','c','g') ///< Close gripper
#define VOCAB_CC_ACTUATOR_OPEN_GRIPPER VOCAB4('a','c','o','g')  ///< Open gripper
#define VOCAB_CC_ACTUATOR_STOP_GRIPPER VOCAB4('a','c','s','g')  ///< Stop gripper
#define VOCAB_CC_ACTUATOR_GENERIC VOCAB3('a','c','g')           ///< Generic actuator

/**
 * @name Controller configuration vocabs
 *
 * Used by @ref ICartesianControl_config_commands "configuration accessors".
 *
 * @{
 */

// Controller configuration (parameter keys)
#define VOCAB_CC_CONFIG_PARAMS VOCAB('p','r','m','s')        ///< Parameter group
#define VOCAB_CC_CONFIG_GAIN VOCAB('c','p','c','g')          ///< Controller gain
#define VOCAB_CC_CONFIG_MAX_JOINT_VEL VOCAB('c','p','j','v') ///< Maximum joint velocity
#define VOCAB_CC_CONFIG_TRAJ_DURATION VOCAB('c','p','t','d') ///< Trajectory duration
#define VOCAB_CC_CONFIG_CMC_RATE VOCAB('c','p','c','r')      ///< CMC rate [ms]
#define VOCAB_CC_CONFIG_WAIT_PERIOD VOCAB('c','p','w','p')   ///< Check period of 'wait' command [ms]
#define VOCAB_CC_CONFIG_FRAME VOCAB('c','p','f',0)           ///< Reference frame

/** @} */

namespace roboticslab
{

/**
 * @brief Abstract base class for a cartesian controller.
 */
class ICartesianControl
{
    public:

        //! Destructor
        virtual ~ICartesianControl() {}

        //--------------------- RPC commands ---------------------

        /**
         * @anchor ICartesianControl_RPC_commands
         * @name RPC commands
         *
         * RPC commands with success/failure response.
         *
         * @{
         */

        /**
         * @brief Current state and position
         *
         * Inform on control state, get robot position and perform forward kinematics.
         *
         * @param state Identifier for a cartesian control vocab.
         * @param x 6-element vector describing current position in cartesian space; first
         * three elements denote translation (meters), last three denote rotation in scaled
         * axis-angle representation (radians).
         *
         * @return true on success, false otherwise
         */
        virtual bool stat(int &state, std::vector<double> &x) = 0;

        /**
         * @brief Inverse kinematics
         *
         * Perform inverse kinematics (using robot position as initial guess), but do not move.
         *
         * @param xd 6-element vector describing desired position in cartesian space; first
         * three elements denote translation (meters), last three denote rotation in scaled
         * axis-angle representation (radians).
         * @param q Vector describing current position in joint space (meters or degrees).
         *
         * @return true on success, false otherwise
         */
        virtual bool inv(const std::vector<double> &xd, std::vector<double> &q) = 0;

        /**
         * @brief Move in joint space, absolute coordinates
         *
         * Perform inverse kinematics and move to desired position in joint space using absolute
         * coordinates.
         *
         * @param xd 6-element vector describing desired position in cartesian space; first
         * three elements denote translation (meters), last three denote rotation in scaled
         * axis-angle representation (radians).
         *
         * @see relj (relative coordinates)
         *
         * @return true on success, false otherwise
         */
        virtual bool movj(const std::vector<double> &xd) = 0;

        /**
         * @brief Move in joint space, relative coordinates
         *
         * Perform inverse kinematics and move to desired position in joint space using relative
         * coordinates.
         *
         * @param xd 6-element vector describing desired offset in cartesian space; first
         * three elements denote translation (meters), last three denote rotation in scaled
         * axis-angle representation (radians).
         *
         * @see movj (absolute coordinates)
         *
         * @return true on success, false otherwise
         */
        virtual bool relj(const std::vector<double> &xd) = 0;

        /**
         * @brief Linear move to target position
         *
         * Move to end position along a line trajectory.
         *
         * @param xd 6-element vector describing desired position in cartesian space; first
         * three elements denote translation (meters), last three denote rotation in scaled
         * axis-angle representation (radians).
         *
         * @return true on success, false otherwise
         */
        virtual bool movl(const std::vector<double> &xd) = 0;

        /**
         * @brief Linear move with given velocity
         *
         * Move along a line with constant velocity.
         *
         * @param xdotd 6-element vector describing desired velocity in cartesian space; first
         * three elements denote translational velocity (meters/second), last three denote
         * angular velocity (radians/second).
         *
         * @return true on success, false otherwise
         */
        virtual bool movv(const std::vector<double> &xdotd) = 0;

        /**
         * @brief Gravity compensation
         *
         * Enable gravity compensation.
         *
         * @return true on success, false otherwise
         */
        virtual bool gcmp() = 0;

        /**
         * @brief Force control
         *
         * Apply desired forces in task space.
         *
         * @param td 6-element vector describing desired forces in cartesian space; first
         * three elements denote translational acceleration (meters/second²), last three
         * denote angular acceleration (radians/second²).
         *
         * @return true on success, false otherwise
         */
        virtual bool forc(const std::vector<double> &td) = 0;

        /**
         * @brief Stop control
         *
         * Halt current control loop if any and cease movement.
         *
         * @return true on success, false otherwise
         */
        virtual bool stopControl() = 0;

        /**
         * @brief Wait until completion
         *
         * Block execution until the movement is completed, errors occur or timeout
         * is reached.
         *
         * @param timeout Timeout in seconds, '0.0' means no timeout.
         *
         * @return true on success, false if errors occurred during the execution
         * of the trajectory
         */
        virtual bool wait(double timeout = 0.0) = 0;

        /**
         * @brief Change tool
         *
         * Unload current tool if any and append new tool frame to the kinematic chain.
         *
         * @param x 6-element vector describing new tool tip with regard to current end-effector
         * frame in cartesian space; first three elements denote translation (meters), last three
         * denote rotation in scaled axis-angle representation (radians).
         *
         * @return true on success, false otherwise
         */
        virtual bool tool(const std::vector<double> &x) = 0;

        /**
         * @brief Actuate tool
         *
         * Send control command to actuate the robot's tool, if available.
         *
         * @param command One of available @ref ICartesianControl_actuator_vocabs "actuator vocabs".
         *
         * @return true on success, false otherwise
         */
        virtual bool act(int command) = 0;

        /** @} */

        //--------------------- Streaming commands ---------------------

        /**
         * @anchor ICartesianControl_streaming_commands
         * @name Streaming commands
         *
         * High-frequency streaming commands, no acknowledge.
         *
         * @{
         */

        /**
         * @brief Instantaneous velocity steps
         *
         * Move in instantaneous velocity increments.
         *
         * @param xdot 6-element vector describing velocity increments in cartesian space;
         * first three elements denote translational velocity (meters/second), last three
         * denote angular velocity (radians/second).
         */
        virtual void twist(const std::vector<double> &xdot) = 0;

        /**
         * @brief Achieve pose
         *
         * Move to desired position, computing the error with respect to the current pose. Then,
         * perform numerical differentiation and obtain the final velocity increment (as in @ref twist).
         *
         * @param x 6-element vector describing desired instantaneous pose in cartesian space;
         * first three elements denote translation (meters), last three denote rotation (radians).
         * @param interval Time interval between successive command invocations, expressed in seconds
         * and used for numerical differentiation with desired/current poses.
         */
        virtual void pose(const std::vector<double> &x, double interval) = 0;

        /** @} */

        //--------------------- Configuration accessors ---------------------

        /**
         * @anchor ICartesianControl_config_commands
         * @name Configuration accessors
         *
         * Configuration setters and getters with success/failure response.
         *
         * @{
         */

        /**
         * @brief Set a configuration parameter.
         *
         * Ask the controller to store or update a parameter of 'double' type.
         *
         * @param vocab YARP-encoded vocab (parameter key).
         * @param value Parameter value encoded as a double.
         *
         * @return true on success, false otherwise
         */
        virtual bool setParameter(int vocab, double value) = 0;

        /**
         * @brief Retrieve a configuration parameter.
         *
         * Ask the controller to retrieve a parameter of 'double' type.
         *
         * @param vocab YARP-encoded vocab (parameter key).
         * @param value Parameter value encoded as a double.
         *
         * @return true on success, false otherwise
         */
        virtual bool getParameter(int vocab, double * value) = 0;

        /**
         * @brief Set multiple configuration parameters.
         *
         * Ask the controller to store or update multiple parameters at once.
         *
         * @param params Dictionary of YARP-encoded vocabs as keys and their values.
         *
         * @return true on success, false otherwise
         */
        virtual bool setParameters(const std::map<int, double> & params) = 0;

        /**
         * @brief Retrieve multiple configuration parameters.
         *
         * Ask the controller to retrieve all available parameters at once.
         *
         * @param params Dictionary of YARP-encoded vocabs as keys and their values.
         *
         * @return true on success, false otherwise
         */
        virtual bool getParameters(std::map<int, double> & params) = 0;

        /** @} */
};

}  // namespace roboticslab

/** @} */

#endif  //  __I_CARTESIAN_CONTROL__<|MERGE_RESOLUTION|>--- conflicted
+++ resolved
@@ -49,20 +49,6 @@
  */
 
 // RPC commands
-<<<<<<< HEAD
-#define VOCAB_CC_STAT VOCAB4('s','t','a','t') ///< Current state and position
-#define VOCAB_CC_INV VOCAB3('i','n','v')      ///< Inverse kinematics
-#define VOCAB_CC_MOVJ VOCAB4('m','o','v','j') ///< Move in joint space, absolute coordinates
-#define VOCAB_CC_RELJ VOCAB4('r','e','l','j') ///< Move in joint space, relative coordinates
-#define VOCAB_CC_MOVL VOCAB4('m','o','v','l') ///< Linear move to target position
-#define VOCAB_CC_MOVV VOCAB4('m','o','v','v') ///< Linear move with given velocity
-#define VOCAB_CC_GCMP VOCAB4('g','c','m','p') ///< Gravity compensation
-#define VOCAB_CC_FORC VOCAB4('f','o','r','c') ///< Force control
-#define VOCAB_CC_STOP VOCAB4('s','t','o','p') ///< Stop control
-#define VOCAB_CC_WAIT VOCAB4('w','a','i','t') ///< Wait motion done
-#define VOCAB_CC_TOOL VOCAB4('t','o','o','l') ///< Change tool
-#define VOCAB_CC_ACT VOCAB3('a','c','t')      ///< Actuate tool
-=======
 #define VOCAB_CC_STAT VOCAB('s','t','a','t') ///< Current state and position
 #define VOCAB_CC_INV VOCAB('i','n','v',0)    ///< Inverse kinematics
 #define VOCAB_CC_MOVJ VOCAB('m','o','v','j') ///< Move in joint space, absolute coordinates
@@ -74,7 +60,7 @@
 #define VOCAB_CC_STOP VOCAB('s','t','o','p') ///< Stop control
 #define VOCAB_CC_WAIT VOCAB('w','a','i','t') ///< Wait motion done
 #define VOCAB_CC_TOOL VOCAB('t','o','o','l') ///< Change tool
->>>>>>> da0a4ac2
+#define VOCAB_CC_ACT VOCAB('a','c','t',0)    ///< Actuate tool
 
 /** @} */
 
@@ -120,11 +106,11 @@
  */
 
 // Actuator control
-#define VOCAB_CC_ACTUATOR_NONE VOCAB3('a','c','n')              ///< No actuator or no action
-#define VOCAB_CC_ACTUATOR_CLOSE_GRIPPER VOCAB4('a','c','c','g') ///< Close gripper
-#define VOCAB_CC_ACTUATOR_OPEN_GRIPPER VOCAB4('a','c','o','g')  ///< Open gripper
-#define VOCAB_CC_ACTUATOR_STOP_GRIPPER VOCAB4('a','c','s','g')  ///< Stop gripper
-#define VOCAB_CC_ACTUATOR_GENERIC VOCAB3('a','c','g')           ///< Generic actuator
+#define VOCAB_CC_ACTUATOR_NONE VOCAB('a','c','n',0)            ///< No actuator or no action
+#define VOCAB_CC_ACTUATOR_CLOSE_GRIPPER VOCAB('a','c','c','g') ///< Close gripper
+#define VOCAB_CC_ACTUATOR_OPEN_GRIPPER VOCAB('a','c','o','g')  ///< Open gripper
+#define VOCAB_CC_ACTUATOR_STOP_GRIPPER VOCAB('a','c','s','g')  ///< Stop gripper
+#define VOCAB_CC_ACTUATOR_GENERIC VOCAB('a','c','g',0)         ///< Generic actuator
 
 /**
  * @name Controller configuration vocabs
