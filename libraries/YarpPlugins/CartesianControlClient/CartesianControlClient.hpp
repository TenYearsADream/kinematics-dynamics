// -*- mode:C++; tab-width:4; c-basic-offset:4; indent-tabs-mode:nil -*-

#ifndef __CARTESIAN_CONTROL_CLIENT_HPP__
#define __CARTESIAN_CONTROL_CLIENT_HPP__

#include <yarp/os/Bottle.h>
#include <yarp/os/Port.h>
#include <yarp/os/PortWriterBuffer.h>
#include <yarp/os/RpcClient.h>
#include <yarp/dev/Drivers.h>
#include <yarp/dev/PolyDriver.h>
#include <yarp/dev/ControlBoardInterfaces.h>  // VOCAB_OK, VOCAB_FAILED

#include <vector>

#include "ICartesianControl.h"

#define DEFAULT_CARTESIAN_LOCAL "/CartesianControl"
#define DEFAULT_CARTESIAN_REMOTE "/CartesianControl"

namespace roboticslab
{

/**
 * @ingroup YarpPlugins
 * \defgroup CartesianControlClient
 *
 * @brief Contains roboticslab::CartesianControlClient.
 */

/**
 * @ingroup CartesianControlClient
 * @brief The CartesianControlClient class implements ICartesianControl client side.
 */
class CartesianControlClient : public yarp::dev::DeviceDriver, public ICartesianControl
{
public:

    CartesianControlClient() {}

    // -- ICartesianControl declarations. Implementation in ICartesianControlImpl.cpp--

    virtual bool stat(int &state, std::vector<double> &x);

    virtual bool inv(const std::vector<double> &xd, std::vector<double> &q);

    virtual bool movj(const std::vector<double> &xd);

    virtual bool relj(const std::vector<double> &xd);

    virtual bool movl(const std::vector<double> &xd);

    virtual bool movv(const std::vector<double> &xdotd);

    virtual bool gcmp();

    virtual bool forc(const std::vector<double> &td);

    virtual bool stopControl();

    virtual bool tool(const std::vector<double> &x);

    virtual void fwd(const std::vector<double> &rot, double step);

<<<<<<< HEAD
        virtual bool act(int command);

        virtual void fwd(const std::vector<double> &rot, double step);
=======
    virtual void bkwd(const std::vector<double> &rot, double step);
>>>>>>> 5e98536a

    virtual void rot(const std::vector<double> &rot);

    virtual void pan(const std::vector<double> &transl);

    virtual void vmos(const std::vector<double> &xdot);

    virtual void eff(const std::vector<double> &xdotee);

    virtual void pose(const std::vector<double> &x, double interval);

    // -------- DeviceDriver declarations. Implementation in IDeviceImpl.cpp --------

    /**
    * Open the DeviceDriver.
    * @param config is a list of parameters for the device.
    * Which parameters are effective for your device can vary.
    * See \ref dev_examples "device invocation examples".
    * If there is no example for your device,
    * you can run the "yarpdev" program with the verbose flag
    * set to probe what parameters the device is checking.
    * If that fails too,
    * you'll need to read the source code (please nag one of the
    * yarp developers to add documentation for your device).
    * @return true/false upon success/failure
    */
    virtual bool open(yarp::os::Searchable& config);

    /**
    * Close the DeviceDriver.
    * @return true/false on success/failure.
    */
    virtual bool close();

protected:

    bool handleRpcRunnableCmd(int vocab);
    bool handleRpcConsumerCmd(int vocab, const std::vector<double>& in);
    bool handleRpcFunctionCmd(int vocab, const std::vector<double>& in, std::vector<double>& out);

    void handleStreamingConsumerCmd(int vocab, const std::vector<double>& in);
    void handleStreamingBiConsumerCmd(int vocab, const std::vector<double>& in1, double in2);

    yarp::os::RpcClient rpcClient;
    yarp::os::Port commandPort;
    yarp::os::PortWriterBuffer<yarp::os::Bottle> commandBuffer;

};

}  // namespace roboticslab

#endif  // __CARTESIAN_CONTROL_CLIENT_HPP__<|MERGE_RESOLUTION|>--- conflicted
+++ resolved
@@ -60,15 +60,11 @@
 
     virtual bool tool(const std::vector<double> &x);
 
+    virtual bool act(int command);
+
     virtual void fwd(const std::vector<double> &rot, double step);
 
-<<<<<<< HEAD
-        virtual bool act(int command);
-
-        virtual void fwd(const std::vector<double> &rot, double step);
-=======
     virtual void bkwd(const std::vector<double> &rot, double step);
->>>>>>> 5e98536a
 
     virtual void rot(const std::vector<double> &rot);
 
