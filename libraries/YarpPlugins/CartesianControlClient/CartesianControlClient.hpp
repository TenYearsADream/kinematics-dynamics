--- conflicted
+++ resolved
@@ -87,13 +87,9 @@
 
     virtual bool tool(const std::vector<double> &x);
 
-<<<<<<< HEAD
     virtual bool act(int command);
 
-    virtual void fwd(const std::vector<double> &rot, double step);
-=======
     virtual void twist(const std::vector<double> &xdot);
->>>>>>> aeae9dfe
 
     virtual void pose(const std::vector<double> &x, double interval);
 
