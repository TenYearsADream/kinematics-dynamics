// -*- mode:C++; tab-width:4; c-basic-offset:4; indent-tabs-mode:nil -*-

#include "BasicCartesianControl.hpp"

#include <ColorDebug.h>

// ------------------- DeviceDriver Related ------------------------------------

bool roboticslab::BasicCartesianControl::open(yarp::os::Searchable& config)
{
    CD_DEBUG("BasicCartesianControl config: %s.\n", config.toString().c_str());

    gain = config.check("controllerGain",yarp::os::Value(DEFAULT_GAIN),"controller gain").asDouble();
    maxJointVelocity = config.check("maxJointVelocity",yarp::os::Value(DEFAULT_QDOT_LIMIT),"maximum joint velocity (meters/second or degrees/second)").asDouble();
    duration = config.check("trajectoryDuration",yarp::os::Value(DEFAULT_DURATION),"trajectory duration (seconds)").asDouble();
    cmcRateMs = config.check("cmcRateMs",yarp::os::Value(DEFAULT_CMC_RATE_MS),"CMC rate (milliseconds)").asInt();
    waitPeriodMs = config.check("waitPeriodMs",yarp::os::Value(DEFAULT_WAIT_PERIOD_MS),"wait command period (milliseconds)").asInt();

    std::string referenceFrameStr = config.check("referenceFrame", yarp::os::Value(DEFAULT_REFERENCE_FRAME),
                "reference frame (base|tcp)").asString();

    if (referenceFrameStr == "base")
    {
        referenceFrame = ICartesianSolver::BASE_FRAME;
    }
    else if (referenceFrameStr == "tcp")
    {
        referenceFrame = ICartesianSolver::TCP_FRAME;
    }
    else
    {
        CD_ERROR("Unsupported reference frame: %s.\n", referenceFrameStr.c_str());
        return false;
    }

    std::string robotStr = config.check("robot",yarp::os::Value(DEFAULT_ROBOT),"robot device").asString();
    std::string solverStr = config.check("solver",yarp::os::Value(DEFAULT_SOLVER),"cartesian solver device").asString();

    yarp::os::Property robotOptions;
    robotOptions.fromString( config.toString() );
    robotOptions.put("device",robotStr);
    robotOptions.setMonitor(config.getMonitor(), robotStr.c_str());
    robotDevice.open(robotOptions);
    if( ! robotDevice.isValid() ) {
        CD_ERROR("robot device not valid: %s.\n",robotStr.c_str());
        return false;
    }
    if( ! robotDevice.view(iEncoders) ) {
        CD_ERROR("Could not view iEncoders in: %s.\n",robotStr.c_str());
        return false;
    }
    if( ! robotDevice.view(iPositionControl) ) {
        CD_ERROR("Could not view iPositionControl in: %s.\n",robotStr.c_str());
        return false;
    }
    if( ! robotDevice.view(iVelocityControl) ) {
        CD_ERROR("Could not view iVelocityControl in: %s.\n",robotStr.c_str());
        return false;
    }
    if( ! robotDevice.view(iControlLimits) ) {
        CD_ERROR("Could not view iControlLimits in: %s.\n",robotStr.c_str());
        return false;
    }
    if( ! robotDevice.view(iTorqueControl) ) {
        CD_ERROR("Could not view iTorqueControl in: %s.\n",robotStr.c_str());
        return false;
    }
    if( ! robotDevice.view(iControlMode) ) {
        CD_ERROR("Could not view iControlMode in: %s.\n",robotStr.c_str());
        return false;
    }

    iEncoders->getAxes(&numRobotJoints);
    CD_INFO("numRobotJoints: %d.\n",numRobotJoints);

    qMin.resize(numRobotJoints);
    qMax.resize(numRobotJoints);

    yarp::os::Bottle bMin, bMax;

    for(unsigned int joint=0;joint<numRobotJoints;joint++)
    {
        double min, max;
        iControlLimits->getLimits(joint,&min,&max);
        qMin[joint] = min;
        qMax[joint] = max;
        bMin.addDouble(min);
        bMax.addDouble(max);
        CD_INFO("Joint %d limits: [%f,%f]\n",joint,min,max);
    }

    std::string angleRepr = config.check("angleRepr", yarp::os::Value(DEFAULT_ANGLE_REPR), "angle representation").asString();

    yarp::os::Property solverOptions;
    solverOptions.fromString( config.toString() );
<<<<<<< HEAD
    solverOptions.put("device", solverStr);
    solverOptions.put("mins", yarp::os::Value::makeList(qMin.toString().c_str()));
    solverOptions.put("maxs", yarp::os::Value::makeList(qMax.toString().c_str()));
    solverOptions.put("angleRepr", angleRepr);
=======
    solverOptions.put("device",solverStr);
    solverOptions.put("mins", yarp::os::Value::makeList(bMin.toString().c_str()));
    solverOptions.put("maxs", yarp::os::Value::makeList(bMax.toString().c_str()));
>>>>>>> 518e2694
    solverOptions.setMonitor(config.getMonitor(), solverStr.c_str());

    solverDevice.open(solverOptions);
    if( ! solverDevice.isValid() ) {
        CD_ERROR("solver device not valid: %s.\n",solverStr.c_str());
        return false;
    }
    if( ! solverDevice.view(iCartesianSolver) ) {
        CD_ERROR("Could not view iCartesianSolver in: %s.\n",solverStr.c_str());
        return false;
    }

    iCartesianSolver->getNumJoints( &numSolverJoints );
    CD_INFO("numSolverJoints: %d.\n",numSolverJoints);

    if( numRobotJoints != numSolverJoints )
    {
        CD_WARNING("numRobotJoints(%d) != numSolverJoints(%d) !!!\n",numRobotJoints,numSolverJoints);
    }

    if( cmcRateMs != DEFAULT_CMC_RATE_MS )
    {
        yarp::os::RateThread::setRate(cmcRateMs);
    }

    return yarp::os::RateThread::start();
}

// -----------------------------------------------------------------------------

bool roboticslab::BasicCartesianControl::close()
{
    yarp::os::RateThread::stop();
    robotDevice.close();
    solverDevice.close();
    return true;
}

// -----------------------------------------------------------------------------

int roboticslab::BasicCartesianControl::getCurrentState() const
{
    int tmp;
    currentStateReady.wait();
    tmp = currentState;
    currentStateReady.post();

    return tmp;
}

// -----------------------------------------------------------------------------

void roboticslab::BasicCartesianControl::setCurrentState(int value)
{
    currentStateReady.wait();
    currentState = value;
    currentStateReady.post();
}

// -----------------------------------------------------------------------------<|MERGE_RESOLUTION|>--- conflicted
+++ resolved
@@ -93,16 +93,10 @@
 
     yarp::os::Property solverOptions;
     solverOptions.fromString( config.toString() );
-<<<<<<< HEAD
     solverOptions.put("device", solverStr);
-    solverOptions.put("mins", yarp::os::Value::makeList(qMin.toString().c_str()));
-    solverOptions.put("maxs", yarp::os::Value::makeList(qMax.toString().c_str()));
-    solverOptions.put("angleRepr", angleRepr);
-=======
-    solverOptions.put("device",solverStr);
     solverOptions.put("mins", yarp::os::Value::makeList(bMin.toString().c_str()));
     solverOptions.put("maxs", yarp::os::Value::makeList(bMax.toString().c_str()));
->>>>>>> 518e2694
+    solverOptions.put("angleRepr", angleRepr);
     solverOptions.setMonitor(config.getMonitor(), solverStr.c_str());
 
     solverDevice.open(solverOptions);
