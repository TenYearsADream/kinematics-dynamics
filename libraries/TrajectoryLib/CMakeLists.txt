find_package(orocos_kdl ${_target_kdl_version} QUIET)

if(NOT orocos_kdl_FOUND AND (NOT DEFINED ENABLE_TrajectoryLib OR ENABLE_TrajectoryLib))
    message(WARNING "orocos_kdl package not found, disabling TrajectoryLib")
endif()

cmake_dependent_option(ENABLE_TrajectoryLib "Enable/disable TrajectoryLib library" ON
                       "ENABLE_KdlVectorConverterLib;orocos_kdl_FOUND" OFF)

if(ENABLE_TrajectoryLib)

<<<<<<< HEAD
    set(_trayectory_lib_sources BasicJointTrajectory.cpp
                                BasicJointTrajectory.hpp
                                ICartesianTrajectory.hpp
                                IJointTrajectory.hpp
                                ITrajectory.hpp
                                KdlTrajectory.cpp
                                KdlTrajectory.hpp)

    # Set up our library.
    add_library(TrajectoryLib ${_trayectory_lib_sources})

    add_dependencies(TrajectoryLib COLOR_DEBUG)
=======
    add_library(TrajectoryLib SHARED ITrajectory.hpp
                                     ICartesianTrajectory.hpp
                                     KdlTrajectory.cpp
                                     KdlTrajectory.hpp)
>>>>>>> 98a44af5

    set_property(TARGET TrajectoryLib PROPERTY PUBLIC_HEADER ICartesianTrajectory.hpp
                                                             ITrajectory.hpp
                                                             KdlTrajectory.hpp)

    target_link_libraries(TrajectoryLib PUBLIC ${orocos_kdl_LIBRARIES}
                                        PRIVATE KdlVectorConverterLib
                                                ROBOTICSLAB::ColorDebug)

    target_include_directories(TrajectoryLib PUBLIC ${orocos_kdl_INCLUDE_DIRS}
                                                    $<BUILD_INTERFACE:${CMAKE_CURRENT_SOURCE_DIR}>
                                                    $<INSTALL_INTERFACE:${CMAKE_INSTALL_INCLUDEDIR}>)

    install(TARGETS TrajectoryLib
            EXPORT ROBOTICSLAB_KINEMATICS_DYNAMICS
            LIBRARY DESTINATION ${CMAKE_INSTALL_LIBDIR}
            ARCHIVE DESTINATION ${CMAKE_INSTALL_LIBDIR}
            RUNTIME DESTINATION ${CMAKE_INSTALL_BINDIR}
            PUBLIC_HEADER DESTINATION ${CMAKE_INSTALL_INCLUDEDIR})

else()

    set(ENABLE_TrajectoryLib OFF CACHE BOOL "Enable/disable TrajectoryLib library" FORCE)

endif()<|MERGE_RESOLUTION|>--- conflicted
+++ resolved
@@ -9,25 +9,13 @@
 
 if(ENABLE_TrajectoryLib)
 
-<<<<<<< HEAD
-    set(_trayectory_lib_sources BasicJointTrajectory.cpp
-                                BasicJointTrajectory.hpp
-                                ICartesianTrajectory.hpp
-                                IJointTrajectory.hpp
-                                ITrajectory.hpp
-                                KdlTrajectory.cpp
-                                KdlTrajectory.hpp)
-
-    # Set up our library.
-    add_library(TrajectoryLib ${_trayectory_lib_sources})
-
-    add_dependencies(TrajectoryLib COLOR_DEBUG)
-=======
     add_library(TrajectoryLib SHARED ITrajectory.hpp
+                                     IJointTrajectory.hpp
                                      ICartesianTrajectory.hpp
+                                     BasicJointTrajectory.cpp
+                                     BasicJointTrajectory.hpp
                                      KdlTrajectory.cpp
                                      KdlTrajectory.hpp)
->>>>>>> 98a44af5
 
     set_property(TARGET TrajectoryLib PROPERTY PUBLIC_HEADER ICartesianTrajectory.hpp
                                                              ITrajectory.hpp
