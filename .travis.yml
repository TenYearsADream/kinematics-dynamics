language: cpp
dist: trusty
sudo: false
os: linux

compiler:
  - gcc
  - clang

env:
  global:
    - YARP_VER=2.3.72
    - KDL_VER=1.4.0
    - CACHE_DIR=~/cached-deps

cache:
  directories: $CACHE_DIR

addons:
  apt:
    packages:
    - libboost-thread-dev # AMOR API
    - libeigen3-dev # AMOR API and YARP
    - libgtest-dev # unit testing
    - lcov # code coverage

before_install:
  #-- Configure Git (needed by YCM)
  - if [ ! `git config --get user.email` ]; then `git config --global user.email 'user@example.com'`; fi
  - if [ ! `git config --get user.name` ]; then `git config --global user.name 'Travis CI'`; fi

<<<<<<< HEAD
=======
  #-- Set YARP branch on cron jobs
  - '[[ "$TRAVIS_EVENT_TYPE" = cron ]] && export ROBOTOLOGY_CHECKOUT=devel || export ROBOTOLOGY_CHECKOUT=master'

>>>>>>> 98a44af5
  #-- Register SSH deploy key for AMOR API private repository
  - source "$TRAVIS_BUILD_DIR/scripts/travis/configure-ssh.sh"

  #-- Code coverage
  - if [ "$CXX" = "g++" ]; then gem install coveralls-lcov; fi

<<<<<<< HEAD
install:
  #-- Install YARP
  - source "$TRAVIS_BUILD_DIR/scripts/travis/cache-yarp.sh"
=======
  #-- Install YCM
  - git clone --branch="$ROBOTOLOGY_CHECKOUT" https://github.com/robotology/ycm
  - cd ycm && mkdir build && cd build
  - cmake ..
  - make -j$(nproc)
  - sudo make install
  - cd ../..

  #-- Install YARP
  - git clone --branch="$ROBOTOLOGY_CHECKOUT" https://github.com/robotology/yarp
  - cd yarp && mkdir build && cd build
  - cmake .. -DSKIP_ACE=ON -DCREATE_LIB_MATH=ON
  - make -j$(nproc)
  - sudo make install
  - cd ../..
>>>>>>> 98a44af5

  #-- Install KDL
  - source "$TRAVIS_BUILD_DIR/scripts/travis/cache-kdl.sh"

  # Install color-debug
  - git clone https://github.com/roboticslab-uc3m/color-debug
  - cd color-debug && mkdir build && cd build
  - cmake ..
  - sudo make install
  - cd ../..

  #-- (for AmorCartesianControl) Install AMOR API
  - git clone git@github.com:roboticslab-uc3m/amor-api ~/amor-api
  - mkdir -p ~/amor-api/build
  - cmake -H~/amor-api -B~/amor-api/build
  - make -C ~/amor-api/build -j$(nproc)
  - export AMOR_API_DIR=~/amor-api/build
  - export LD_LIBRARY_PATH=~/amor-api/build/lib:$LD_LIBRARY_PATH

  #-- (for testBasicCartesianControl and apps using proximity sensors) Install yarp-devices
  - git clone https://github.com/roboticslab-uc3m/yarp-devices ~/yarp-devices
  - mkdir -p ~/yarp-devices/build
  - cmake -H~/yarp-devices -B~/yarp-devices/build
  - make -C ~/yarp-devices/build -j$(nproc)
  - export ROBOTICSLAB_YARP_DEVICES_DIR=~/yarp-devices/build
  - export LD_LIBRARY_PATH=~/yarp-devices/build/lib:~/yarp-devices/build/lib/yarp:$LD_LIBRARY_PATH
  - export YARP_DATA_DIRS=~/yarp-devices/build/share/roboticslab-yarp-devices:$YARP_DATA_DIRS

before_script:
  - mkdir -p "$TRAVIS_BUILD_DIR/build" && cd "$_"
  - cmake .. -DCMAKE_INSTALL_PREFIX="$PWD/install" -DENABLE_coverage:BOOL=ON
  - make install
  - export LD_LIBRARY_PATH=$PWD/install/lib:$PWD/install/lib/yarp:$LD_LIBRARY_PATH
  - export YARP_DATA_DIRS=$PWD/install/share/roboticslab-kinematics-dynamics:$YARP_DATA_DIRS

script:
  - bin/testKinRepresentation
  - bin/testKdlSolver
  - bin/testKdlSolverFromFile
  - bin/testAsibotSolverFromFile
  - bin/testKdlTrajectory
  - bin/testBasicCartesianControl

after_success:
  #-- Code coverage
  - if [ "$CXX" = "g++" ]; then source "$TRAVIS_BUILD_DIR/scripts/travis/coverage.sh"; fi

  - make uninstall<|MERGE_RESOLUTION|>--- conflicted
+++ resolved
@@ -29,23 +29,16 @@
   - if [ ! `git config --get user.email` ]; then `git config --global user.email 'user@example.com'`; fi
   - if [ ! `git config --get user.name` ]; then `git config --global user.name 'Travis CI'`; fi
 
-<<<<<<< HEAD
-=======
   #-- Set YARP branch on cron jobs
   - '[[ "$TRAVIS_EVENT_TYPE" = cron ]] && export ROBOTOLOGY_CHECKOUT=devel || export ROBOTOLOGY_CHECKOUT=master'
 
->>>>>>> 98a44af5
   #-- Register SSH deploy key for AMOR API private repository
   - source "$TRAVIS_BUILD_DIR/scripts/travis/configure-ssh.sh"
 
   #-- Code coverage
   - if [ "$CXX" = "g++" ]; then gem install coveralls-lcov; fi
 
-<<<<<<< HEAD
 install:
-  #-- Install YARP
-  - source "$TRAVIS_BUILD_DIR/scripts/travis/cache-yarp.sh"
-=======
   #-- Install YCM
   - git clone --branch="$ROBOTOLOGY_CHECKOUT" https://github.com/robotology/ycm
   - cd ycm && mkdir build && cd build
@@ -55,13 +48,7 @@
   - cd ../..
 
   #-- Install YARP
-  - git clone --branch="$ROBOTOLOGY_CHECKOUT" https://github.com/robotology/yarp
-  - cd yarp && mkdir build && cd build
-  - cmake .. -DSKIP_ACE=ON -DCREATE_LIB_MATH=ON
-  - make -j$(nproc)
-  - sudo make install
-  - cd ../..
->>>>>>> 98a44af5
+  - source "$TRAVIS_BUILD_DIR/scripts/travis/cache-yarp.sh"
 
   #-- Install KDL
   - source "$TRAVIS_BUILD_DIR/scripts/travis/cache-kdl.sh"
